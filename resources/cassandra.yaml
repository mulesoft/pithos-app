apiVersion: v1
kind: Service
metadata:
  name: cassandra
  namespace: default
  labels:
    app: pithos
spec:
  ports:
    - port: 9042
      name: cql
    - port: 9160
      name: rpc
  selector:
    app: pithos
    pithos-role: cassandra
---
apiVersion: extensions/v1beta1
kind: DaemonSet
metadata:
  name: cassandra
  namespace: default
  labels:
    app: pithos
    pithos-role: cassandra
spec:
  template:
    metadata:
      labels:
        app: pithos
        pithos-role: cassandra
        component: cassandra
    spec:
      nodeSelector:
        pithos-role: node
      containers:
        - image: cassandra:latest
          name: cassandra-utils
          command: ["/usr/bin/dumb-init", "/usr/sbin/start-utils.sh"]
          imagePullPolicy: Always
          env:
            - name: CRON_SCHEDULE
              value: "15 2 * * *"
        - image: cassandra:latest
          name: cassandra
          imagePullPolicy: Always
          env:
            - name: INFLUXDB_TELEGRAF_USERNAME
              valueFrom:
                secretKeyRef:
                  name: telegraf-influxdb-creds
                  key: username
            - name: INFLUXDB_TELEGRAF_PASSWORD
              valueFrom:
                secretKeyRef:
                  name: telegraf-influxdb-creds
                  key: password
            - name: MAX_HEAP_SIZE
              value: 2048M
            - name: HEAP_NEWSIZE
              value: 256M
            - name: CASSANDRA_OPEN_JMX
              value: "true"
            - name: CASSANDRA_CLUSTER_NAME
              value: Pithos Cluster
            - name: POD_NAMESPACE
              valueFrom:
                fieldRef:
                  fieldPath: metadata.namespace
            - name: POD_IP
              valueFrom:
                fieldRef:
                  fieldPath: status.podIP
          ports:
            - containerPort: 7000
              name: intra-node
            - containerPort: 7011
              name: tls-intra-node
            - containerPort: 7199
              name: jmx
            - containerPort: 9042
              name: cql
            - containerPort: 9160
              name: rpc
          volumeMounts:
            - name: data
              mountPath: /cassandra_data
            - name: cassandra-cfg
              mountPath: /etc/cassandra
            - name: cluster-ca
              mountPath: /etc/ssl/cluster-ca
            - name: cluster-default-ssl
              mountPath: /etc/ssl/cluster-default
            - name: cassandra-ssl
              mountPath: /etc/ssl/cassandra
      volumes:
        - name: data
          hostPath:
            path: /var/lib/data/pithos
        - name: cassandra-cfg
          configMap:
            name: cassandra-cfg
        - name: cluster-ca
          secret:
            secretName: cluster-ca
        - name: cluster-default-ssl
          secret:
            secretName: cluster-default-ssl
        - name: cassandra-ssl
          secret:
<<<<<<< HEAD
            secretName: cassandra-ssl
=======
            secretName: cassandra-ssl
---
apiVersion: extensions/v1beta1
kind: Deployment
metadata:
  name: cassandra-utils
  namespace: default
  labels:
    app: pithos
    pithos-role: cassandra-utils
spec:
  replicas: 1
  template:
    metadata:
      labels:
        app: pithos
        pithos-role: cassandra-utils
    spec:
      nodeSelector:
        pithos-role: node
      containers:
      - image: cassandra:latest
        name: cassandra-utils
        command: ["/usr/bin/dumb-init", "/usr/sbin/start-utils.sh"]
        imagePullPolicy: Always
        env:
          - name: CRON_SCHEDULE
            value: "15 2 * * *"
          - name: INFLUXDB_TELEGRAF_USERNAME
            valueFrom:
              secretKeyRef:
                name: telegraf-influxdb-creds
                key: username
          - name: INFLUXDB_TELEGRAF_PASSWORD
            valueFrom:
              secretKeyRef:
                name: telegraf-influxdb-creds
                key: password
---
apiVersion: v1
kind: Secret
type: Opaque
metadata:
  name: telegraf-influxdb-creds
  namespace: default
data:
  username: dGVsZWdyYWY=
  password: c3VwZXJTZWN1cmVQYXNzd29yZA==
>>>>>>> ec44fc88
<|MERGE_RESOLUTION|>--- conflicted
+++ resolved
@@ -108,47 +108,7 @@
             secretName: cluster-default-ssl
         - name: cassandra-ssl
           secret:
-<<<<<<< HEAD
             secretName: cassandra-ssl
-=======
-            secretName: cassandra-ssl
----
-apiVersion: extensions/v1beta1
-kind: Deployment
-metadata:
-  name: cassandra-utils
-  namespace: default
-  labels:
-    app: pithos
-    pithos-role: cassandra-utils
-spec:
-  replicas: 1
-  template:
-    metadata:
-      labels:
-        app: pithos
-        pithos-role: cassandra-utils
-    spec:
-      nodeSelector:
-        pithos-role: node
-      containers:
-      - image: cassandra:latest
-        name: cassandra-utils
-        command: ["/usr/bin/dumb-init", "/usr/sbin/start-utils.sh"]
-        imagePullPolicy: Always
-        env:
-          - name: CRON_SCHEDULE
-            value: "15 2 * * *"
-          - name: INFLUXDB_TELEGRAF_USERNAME
-            valueFrom:
-              secretKeyRef:
-                name: telegraf-influxdb-creds
-                key: username
-          - name: INFLUXDB_TELEGRAF_PASSWORD
-            valueFrom:
-              secretKeyRef:
-                name: telegraf-influxdb-creds
-                key: password
 ---
 apiVersion: v1
 kind: Secret
@@ -158,5 +118,4 @@
   namespace: default
 data:
   username: dGVsZWdyYWY=
-  password: c3VwZXJTZWN1cmVQYXNzd29yZA==
->>>>>>> ec44fc88
+  password: c3VwZXJTZWN1cmVQYXNzd29yZA==