--- conflicted
+++ resolved
@@ -29,17 +29,11 @@
         - name: /var/lib/gravity
           min_total_mb: 4000
       mounts:
-<<<<<<< HEAD
-        - name: cassandra-data
-          source: /cassandra_data
-          destination: /cassandra_data
-=======
         - name: pithos-data
           source: /var/lib/data/pithos
           destination: /var/lib/data/pithos
           min_total_mb: 4000
           fs_types: ["ext4"]
->>>>>>> 4e5805df
           create_if_missing: true
       instance_types:
         aws_terraform:
